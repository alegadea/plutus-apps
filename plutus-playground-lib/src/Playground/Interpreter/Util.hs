{-# LANGUAGE FlexibleContexts #-}
{-# LANGUAGE RecordWildCards  #-}

module Playground.Interpreter.Util where

import           Control.Lens               (view)
import           Control.Monad.Error.Class  (MonadError, throwError)
import           Control.Newtype.Generics   (unpack)
import           Data.Aeson                 (FromJSON)
import qualified Data.Aeson                 as JSON
import qualified Data.ByteString.Lazy.Char8 as BSL
import           Data.Foldable              (foldl')
import qualified Data.Map                   as Map
import qualified Data.Set                   as Set
import qualified Data.Typeable              as T
<<<<<<< HEAD
import           Ledger.Types               (Blockchain, PubKey (PubKey), Tx, TxOutOf (txOutValue))
import qualified Ledger.Value               as V
=======
import           Ledger                     (Blockchain, PubKey (PubKey), Tx, TxOutOf (txOutValue))
import qualified Ledger.Ada                 as Ada
>>>>>>> e746384a
import           Playground.API             (PlaygroundError (OtherError), SimulatorWallet (SimulatorWallet),
                                             simulatorWalletBalance, simulatorWalletWallet)
import           Wallet.Emulator.Types      (EmulatorEvent, EmulatorState (_chainNewestFirst, _emulatorLog), MockWallet,
                                             Trace, Wallet (Wallet), ownFunds, processPending, runTraceTxPool,
                                             walletStates, walletsNotifyBlock)
import           Wallet.Generators          (GeneratorModel (GeneratorModel))
import qualified Wallet.Generators          as Gen

-- | Unfortunately any uncaught errors in the interpreter kill the
-- thread that is running it rather than returning the error. This
-- means we need to handle all expected errors in the expression we
-- are interpreting. This gets a little tricky because we have to
-- decode JSON inside the interpreter (since we don't have access to
-- it's type outside) so we need to wrap the @apply functions up in
-- something that can throw errors.
runTrace ::
       [SimulatorWallet]
    -> [Either PlaygroundError (Trace MockWallet [Tx])]
    -> Either PlaygroundError (Blockchain, [EmulatorEvent], [SimulatorWallet])
runTrace wallets actions =
    let walletToBalance SimulatorWallet {..} =
            ( PubKey $ unpack simulatorWalletWallet
            , simulatorWalletBalance)
        initialBalance = Map.fromList $ fmap walletToBalance wallets
        pubKeys =
            Set.fromList $
            fmap (PubKey . unpack . simulatorWalletWallet) wallets
        eActions = sequence actions
     in case eActions of
            Left e -> Left e
            Right actions' ->
                let notifyAll =
                        processPending >>=
                        walletsNotifyBlock (Wallet <$> [1 .. length wallets])
                    action = notifyAll >> sequence actions'
                    (initialTx, _) =
                        Gen.genInitialTransaction $
                        GeneratorModel initialBalance pubKeys
                    (eRes, newState) = runTraceTxPool [initialTx] action
                    blockchain = _chainNewestFirst newState
                    emulatorLog = _emulatorLog newState
                    fundsDistribution =
                        Map.map
                            (foldl' V.plus V.zero .
                             fmap txOutValue . view ownFunds) .
                        view walletStates $
                        newState
                 in case eRes of
                        Right _ ->
                            Right
                                ( blockchain
                                , emulatorLog
                                , uncurry SimulatorWallet <$>
                                  Map.toList fundsDistribution)
                        Left e -> Left . OtherError . show $ e

-- | This will throw an exception if it cannot decode the json however it should
--   never do this as long as it is only called in places where we have already
--   decoded and encoded the value since it came from an HTTP API call
{-# ANN decode' ("HLint: ignore" :: String) #-}

decode' :: (FromJSON a, T.Typeable a) => String -> a
decode' v =
    let x = JSON.eitherDecode . BSL.pack $ v
     in case x of
            Right a -> a
            Left e ->
                error $
                "couldn't decode " ++
                v ++ " :: " ++ show (T.typeOf x) ++ " (" ++ show e ++ ")"

decode ::
       (FromJSON a, T.Typeable a, MonadError PlaygroundError m) => String -> m a
decode v =
    let x = JSON.eitherDecode . BSL.pack $ v
     in case x of
            Right a -> pure a
            Left e ->
                throwError . OtherError $
                "couldn't decode " ++
                v ++ " :: " ++ show (T.typeOf x) ++ " (" ++ show e ++ ")"

{-# ANN module ("HLint: ignore Reduce duplication" :: String) #-}

apply :: (MonadError PlaygroundError m) => a -> m a
apply = pure

apply1 ::
       (T.Typeable a, FromJSON a, MonadError PlaygroundError m)
    => (a -> b)
    -> String
    -> m b
apply1 fun v = fun <$> decode v

apply2 ::
       ( T.Typeable a
       , FromJSON a
       , T.Typeable b
       , FromJSON b
       , MonadError PlaygroundError m
       )
    => (a -> b -> c)
    -> String
    -> String
    -> m c
apply2 fun a b = do
    a' <- decode a
    b' <- decode b
    pure $ fun a' b'

apply3 ::
       ( T.Typeable a
       , FromJSON a
       , T.Typeable b
       , FromJSON b
       , T.Typeable c
       , FromJSON c
       , MonadError PlaygroundError m
       )
    => (a -> b -> c -> d)
    -> String
    -> String
    -> String
    -> m d
apply3 fun a b c = do
    a' <- decode a
    b' <- decode b
    c' <- decode c
    pure $ fun a' b' c'

apply4 ::
       ( T.Typeable a
       , FromJSON a
       , T.Typeable b
       , FromJSON b
       , T.Typeable c
       , FromJSON c
       , T.Typeable d
       , FromJSON d
       , MonadError PlaygroundError m
       )
    => (a -> b -> c -> d -> e)
    -> String
    -> String
    -> String
    -> String
    -> m e
apply4 fun a b c d = do
    a' <- decode a
    b' <- decode b
    c' <- decode c
    d' <- decode d
    pure $ fun a' b' c' d'

apply5 ::
       ( T.Typeable a
       , FromJSON a
       , T.Typeable b
       , FromJSON b
       , T.Typeable c
       , FromJSON c
       , T.Typeable d
       , FromJSON d
       , T.Typeable e
       , FromJSON e
       , MonadError PlaygroundError m
       )
    => (a -> b -> c -> d -> e -> f)
    -> String
    -> String
    -> String
    -> String
    -> String
    -> m f
apply5 fun a b c d e = do
    a' <- decode a
    b' <- decode b
    c' <- decode c
    d' <- decode d
    e' <- decode e
    pure $ fun a' b' c' d' e'

apply6 ::
       ( T.Typeable a
       , FromJSON a
       , T.Typeable b
       , FromJSON b
       , T.Typeable c
       , FromJSON c
       , T.Typeable d
       , FromJSON d
       , T.Typeable e
       , FromJSON e
       , T.Typeable f
       , FromJSON f
       , MonadError PlaygroundError m
       )
    => (a -> b -> c -> d -> e -> f -> g)
    -> String
    -> String
    -> String
    -> String
    -> String
    -> String
    -> m g
apply6 fun a b c d e f = do
    a' <- decode a
    b' <- decode b
    c' <- decode c
    d' <- decode d
    e' <- decode e
    f' <- decode f
    pure $ fun a' b' c' d' e' f'

apply7 ::
       ( T.Typeable a
       , FromJSON a
       , T.Typeable b
       , FromJSON b
       , T.Typeable c
       , FromJSON c
       , T.Typeable d
       , FromJSON d
       , T.Typeable e
       , FromJSON e
       , T.Typeable f
       , FromJSON f
       , T.Typeable g
       , FromJSON g
       , MonadError PlaygroundError m
       )
    => (a -> b -> c -> d -> e -> f -> g -> h)
    -> String
    -> String
    -> String
    -> String
    -> String
    -> String
    -> String
    -> m h
apply7 fun a b c d e f g = do
    a' <- decode a
    b' <- decode b
    c' <- decode c
    d' <- decode d
    e' <- decode e
    f' <- decode f
    g' <- decode g
    pure $ fun a' b' c' d' e' f' g'<|MERGE_RESOLUTION|>--- conflicted
+++ resolved
@@ -13,13 +13,8 @@
 import qualified Data.Map                   as Map
 import qualified Data.Set                   as Set
 import qualified Data.Typeable              as T
-<<<<<<< HEAD
-import           Ledger.Types               (Blockchain, PubKey (PubKey), Tx, TxOutOf (txOutValue))
 import qualified Ledger.Value               as V
-=======
 import           Ledger                     (Blockchain, PubKey (PubKey), Tx, TxOutOf (txOutValue))
-import qualified Ledger.Ada                 as Ada
->>>>>>> e746384a
 import           Playground.API             (PlaygroundError (OtherError), SimulatorWallet (SimulatorWallet),
                                              simulatorWalletBalance, simulatorWalletWallet)
 import           Wallet.Emulator.Types      (EmulatorEvent, EmulatorState (_chainNewestFirst, _emulatorLog), MockWallet,

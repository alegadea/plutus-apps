module Language.PlutusCore
    ( Configuration (..)
    , defaultCfg
    , debugCfg
      -- * Parser
    , parse
    , parseScoped
    -- * Pretty-printing
    , prettyText
<<<<<<< HEAD
    , debugText
=======
    , prettyString
>>>>>>> 13f89324
    -- * AST
    , Term (..)
    , Type (..)
    , Constant (..)
    , Kind (..)
    , ParseError (..)
    , Version (..)
    , Program (..)
    , Name (..)
    , TyName (..)
    , Unique (..)
    , BuiltinName (..)
    , TypeBuiltin (..)
    -- * Lexer
    , AlexPosn (..)
    -- * Formatting
    , format
    , formatDoc
    -- * Processing
    , annotate
    , annotateST
    , RenameError (..)
    , TyNameWithKind (..)
    , NameWithType (..)
    , Debug (..)
    , TypeState (..)
    , RenamedType
    , RenamedTerm
    -- * Normalization
    , check
    , NormalizationError
    -- * Type synthesis
    , typeOf
    , kindOf
    , runTypeCheckM
    , programType
    , fileType
    , printType
    , TypeError (..)
    , TypeCheckM
    , BuiltinTable (..)
    -- * Errors
    , Error (..)
    , IsError (..)
    -- * Base functors
    , TermF (..)
    , TypeF (..)
    , Fresh
    , dropFresh
    ) where

<<<<<<< HEAD
import qualified Data.ByteString.Lazy              as BSL
import qualified Data.IntMap                       as IM
import qualified Data.Text                         as T
=======
import           PlutusPrelude (prettyString, Fresh, dropFresh)
import qualified Data.ByteString.Lazy                  as BSL
import qualified Data.Text                             as T
import           Data.Text.Prettyprint.Doc             hiding (annotate)
import           Data.Text.Prettyprint.Doc.Render.Text (renderStrict)
>>>>>>> 13f89324
import           Language.PlutusCore.Error
import           Language.PlutusCore.Lexer
import           Language.PlutusCore.Lexer.Type
import           Language.PlutusCore.Name
import           Language.PlutusCore.Normalize
import           Language.PlutusCore.Parser
import           Language.PlutusCore.Renamer
import           Language.PlutusCore.Type
import           Language.PlutusCore.TypeSynthesis
import           PlutusPrelude

newtype Configuration = Configuration Bool

-- | Given a file at @fibonacci.plc@, @fileType "fibonacci.plc"@ will display
-- its type or an error message.
fileType :: FilePath -> IO T.Text
fileType = fmap (either prettyText id . printType) . BSL.readFile

-- | Print the type of a program contained in a 'ByteString'
printType :: BSL.ByteString -> Either Error T.Text
printType = collectErrors . fmap (fmap typeText . annotateST) . parseScoped

typeText :: Pretty a => (TypeState a, Program TyNameWithKind NameWithType a) -> T.Text
typeText = uncurry (either prettyText prettyText .* programType 10000)

-- | This is the default 'Configuration' most users will want
defaultCfg :: Configuration
defaultCfg = Configuration False

-- | Use this 'Configuration' when debugging the library
debugCfg :: Configuration
debugCfg = Configuration True

-- | Parse and rewrite so that names are globally unique, not just unique within
-- their scope.
parseScoped :: BSL.ByteString -> Either ParseError (Program TyName Name AlexPosn)
parseScoped = fmap (uncurry rename) . parseST

programType :: Natural -- ^ Gas provided to typechecker
            -> TypeState a
            -> Program TyNameWithKind NameWithType a
            -> Either (TypeError a) (RenamedType ())
programType n (TypeState _ tys) (Program _ _ t) = runTypeCheckM i n $ typeOf t
    where i = maybe 0 fst (IM.lookupMax tys)

formatDoc :: BSL.ByteString -> Either ParseError (Doc a)
formatDoc = fmap pretty . parse

format :: Configuration -> BSL.ByteString -> Either ParseError T.Text
format (Configuration True)  = fmap (render . debug) . parseScoped
format (Configuration False) = fmap render . formatDoc<|MERGE_RESOLUTION|>--- conflicted
+++ resolved
@@ -7,11 +7,8 @@
     , parseScoped
     -- * Pretty-printing
     , prettyText
-<<<<<<< HEAD
     , debugText
-=======
     , prettyString
->>>>>>> 13f89324
     -- * AST
     , Term (..)
     , Type (..)
@@ -63,17 +60,10 @@
     , dropFresh
     ) where
 
-<<<<<<< HEAD
 import qualified Data.ByteString.Lazy              as BSL
 import qualified Data.IntMap                       as IM
 import qualified Data.Text                         as T
-=======
-import           PlutusPrelude (prettyString, Fresh, dropFresh)
-import qualified Data.ByteString.Lazy                  as BSL
-import qualified Data.Text                             as T
-import           Data.Text.Prettyprint.Doc             hiding (annotate)
-import           Data.Text.Prettyprint.Doc.Render.Text (renderStrict)
->>>>>>> 13f89324
+import           Data.Text.Prettyprint.Doc         hiding (annotate)
 import           Language.PlutusCore.Error
 import           Language.PlutusCore.Lexer
 import           Language.PlutusCore.Lexer.Type

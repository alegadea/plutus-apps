--- conflicted
+++ resolved
@@ -1,5 +1,4 @@
 {-# LANGUAGE ScopedTypeVariables #-}
-{-# LANGUAGE LambdaCase #-}
 
 module Language.PlutusCore
     ( Configuration (..)
@@ -42,8 +41,6 @@
     , TypeState (..)
     , RenamedType
     , RenamedTerm
-    , discardAnnsTy
-    , discardAnnsTerm
     -- * Normalization
     , check
     , NormalizationError
@@ -72,6 +69,8 @@
     , TypeF (..)
     ) where
 
+import           Control.Monad.Except
+import           Control.Monad.State
 import qualified Data.ByteString.Lazy              as BSL
 import qualified Data.IntMap                       as IM
 import qualified Data.Text                         as T
@@ -88,9 +87,6 @@
 import           Language.PlutusCore.Type
 import           Language.PlutusCore.TypeSynthesis
 import           PlutusPrelude
-import           Control.Monad.Except
-import           Control.Monad.State
-import           Data.Functor.Foldable
 
 
 -- | Given a file at @fibonacci.plc@, @fileType "fibonacci.plc"@ will display
@@ -127,57 +123,4 @@
 formatDoc = fmap (prettyCfg defaultCfg) . parse
 
 format :: Configuration -> BSL.ByteString -> Either ParseError T.Text
-<<<<<<< HEAD
-format cfg = fmap (render . prettyCfg cfg) . parseScoped
-=======
-format (Configuration True)  = fmap (render . debug) . parseScoped
-format (Configuration False) = fmap render . formatDoc
-
-discardAnnsName :: Name a -> Name ()
-discardAnnsName n = n { nameAttribute = () }
-
-discardAnnsTyName :: TyName a -> TyName ()
-discardAnnsTyName = TyName . discardAnnsName . unTyName
-
-discardAnnsKind :: Kind a -> Kind ()
-discardAnnsKind = cata f
-    where
-        f :: KindF a (Kind ()) -> Kind ()
-        f(TypeF _)     = Type ()
-        f(KindArrowF _ k k')        = KindArrow () k k'
-        f(SizeF _)     = Size ()
-
-discardAnnsTy :: forall a . Type TyName a -> Type TyName ()
-discardAnnsTy = cata f
-    where
-        f :: TypeF TyName a (Type TyName ()) -> Type TyName ()
-        f(TyAppF _ t t')     = TyApp () t t'
-        f(TyVarF _ n)        = TyVar () (discardAnnsTyName n)
-        f(TyFunF _ t t')     = TyFun () t t'
-        f(TyFixF _ n t)      = TyFix () (discardAnnsTyName n) t
-        f(TyForallF _ n k t) = TyForall () (discardAnnsTyName n) (discardAnnsKind k) t
-        f(TyBuiltinF _ n)    = TyBuiltin () n
-        f(TyIntF _ n)        = TyInt () n
-        f(TyLamF _ n k t)    = TyLam () (discardAnnsTyName n) (discardAnnsKind k) t
-
-discardAnnsTerm :: forall a . Term TyName Name a -> Term TyName Name ()
-discardAnnsTerm = cata f
-    where
-        f :: TermF TyName Name a (Term TyName Name ()) -> Term TyName Name ()
-        f(VarF _ n)         = Var () (discardAnnsName n)
-        f(TyAbsF _ n k t)   = TyAbs () (discardAnnsTyName n) (discardAnnsKind k) t
-        f(LamAbsF _ n ty t) = LamAbs () (discardAnnsName n) (discardAnnsTy ty) t
-        f(ApplyF _ t t')    = Apply () t t'
-        f(ConstantF _ c)    = Constant () (discardAnnsConstant c)
-        f(TyInstF _ t ty)   = TyInst () t (discardAnnsTy ty)
-        f(UnwrapF _ t)      = Unwrap () t
-        f(WrapF _ tn ty t)  = Wrap () (discardAnnsTyName tn) (discardAnnsTy ty) t
-        f(ErrorF _ ty)      = Error () (discardAnnsTy ty)
-
-discardAnnsConstant :: Constant a -> Constant ()
-discardAnnsConstant = \case
-    BuiltinInt _ n i -> BuiltinInt () n i
-    BuiltinBS _ n bs -> BuiltinBS () n bs
-    BuiltinSize _ n -> BuiltinSize () n
-    BuiltinName _ n -> BuiltinName () n
->>>>>>> fb24418b
+format cfg = fmap (render . prettyCfg cfg) . parseScoped
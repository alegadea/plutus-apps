-- | This module assigns types to built-ins.
-- See the @plutus/language-plutus-core/docs/Constant application.md@
-- article for how this emerged.

<<<<<<< HEAD
{-# LANGUAGE GADTs             #-}
{-# LANGUAGE OverloadedStrings #-}
{-# LANGUAGE RankNTypes        #-}
=======
{-# LANGUAGE DataKinds                 #-}
{-# LANGUAGE ExistentialQuantification #-}
{-# LANGUAGE GADTs                     #-}
{-# LANGUAGE KindSignatures            #-}
{-# LANGUAGE LambdaCase                #-}
{-# LANGUAGE OverloadedStrings         #-}
{-# LANGUAGE RankNTypes                #-}
{-# LANGUAGE TypeApplications          #-}
>>>>>>> 7997c5b2

module Language.PlutusCore.Constant.Typed
    ( BuiltinSized (..)
    , TypedBuiltinSized (..)
    , SizeEntry (..)
    , BuiltinType (..)
    , TypedBuiltin (..)
    , TypedBuiltinValue (..)
    , TypeScheme (..)
    , TypedBuiltinName (..)
    , DynamicBuiltinNameMeaning (..)
    , DynamicBuiltinNameDefinition (..)
    , DynamicBuiltinNameMeanings (..)
    , Evaluator
    , EvaluateT (..)
    , ReflectT
    , KnownDynamicBuiltinType (..)
<<<<<<< HEAD
    , thoist
=======
    , OpaqueTerm (..)
>>>>>>> 7997c5b2
    , eraseTypedBuiltinSized
    , runEvaluateT
    , withEvaluator
    , runReflectT
    , makeReflectT
    , makeRightReflectT
    , readDynamicBuiltinM
    ) where

import           Language.PlutusCore.Constant.Dynamic.Pretty
import           Language.PlutusCore.Evaluation.Result
import           Language.PlutusCore.Lexer.Type
import           Language.PlutusCore.Name
import           Language.PlutusCore.Pretty
import           Language.PlutusCore.StdLib.Data.Unit
import           Language.PlutusCore.Type
import           PlutusPrelude

import Control.Monad.Morph as Morph
import           Control.Monad.Except
import           Control.Monad.Reader
import           Control.Monad.Trans.Inner
import qualified Data.ByteString.Lazy.Char8                  as BSL
import           Data.Map                                    (Map)
import           Data.Proxy
import           Data.Text                                   (Text)
import qualified Data.Text                                   as Text
import           GHC.TypeLits

infixr 9 `TypeSchemeArrow`

-- | Built-in types indexed by @size@.
data BuiltinSized
    = BuiltinSizedInt
    | BuiltinSizedBS
    | BuiltinSizedSize
    deriving (Show, Eq)

-- | Built-in types indexed by @size@ along with their denotation.
data TypedBuiltinSized a where
    TypedBuiltinSizedInt  :: TypedBuiltinSized Integer
    TypedBuiltinSizedBS   :: TypedBuiltinSized BSL.ByteString
    -- See Note [Semantics of sizes].
    TypedBuiltinSizedSize :: TypedBuiltinSized ()

{- Note [Semantics of sizes]
We convert each PLC's @size s@ into Haskell's '()'. I.e. sizes are completely ignored in
the semantics of various built-ins. Hence the Haskell's type signature of PLC's 'resizeInteger' is

    () -> Integer -> Integer

while its PLC signature is

    forall s0 s1. size s1 -> integer s0 -> integer s1

This does not mean that we do not perform all the checks prescribed by the specification.
Merely that we can't compute using sizes on the Haskell side, e.g. we cannot assign a semantics to

    maxIntegerOfGivenSize : forall s. size s -> integer s

There are two reasons for that:

1. Clarity. We want to be clear that size checks are not handled by Haskell interpretations of
   Plutus Core built-ins -- they're handled separately (see the "Apply" module).
   The reason for that is that we do not basically care what an operation do w.r.t. to sizes,
   we only care whether something it returns fits into some expected size.
   And this last checking step can be performed uniformly for all currently presented built-ins.

2. The semantics of @integer s@ is 'Integer'. While this may look ok, we actually lose size information,
   so e.g. there is no meaningful way we could interpret

       sizeOfInteger : forall s. integer s -> size s

   with @size s@ being interpreted as 'Size', because in @Integer -> Size@ the size of the 'Integer'
   is not specified. And we can't compute it, because we want its actual runtime size rather than
   the minimal size it fits into, as the former can be larger than the latter.
   Hence the semantics we have is

       sizeOfIntegerMeaning :: Integer -> ()

   I.e. this doesn't do anything useful at all. But it's not supposed to,
   since it returns a size and sizes are handled separately as (1) describes.
-}

-- | Type-level sizes.
data SizeEntry size
    = SizeValue Size  -- ^ A constant size.
    | SizeBound size  -- ^ A bound size variable.
    deriving (Eq, Ord, Functor)
-- We write @SizeEntry Size@ sometimes, so this data type is not perfect, but it works fine.

-- | Built-in types.
data BuiltinType size
    = BuiltinSized (SizeEntry size) BuiltinSized

-- | Built-in types. A type is considired "built-in" if it can appear in the type signature
-- of a primitive operation. So @boolean@ is considered built-in even though it is defined in PLC
-- and is not primitive.
data TypedBuiltin size a where
    TypedBuiltinSized :: SizeEntry size -> TypedBuiltinSized a -> TypedBuiltin size a
    -- Any type that implements 'KnownDynamicBuiltinType' can be lifted to a 'TypedBuiltin',
    -- because any such type has a PLC representation and provides conversions back and forth
    -- between Haskell and PLC and that's all we need.
    TypedBuiltinDyn   :: KnownDynamicBuiltinType dyn => TypedBuiltin size dyn

-- | A 'TypedBuiltin' packaged together with a value of the type that the 'TypedBuiltin' denotes.
data TypedBuiltinValue size a = TypedBuiltinValue (TypedBuiltin size a) a

-- | Type schemes of primitive operations.
-- @a@ is the Haskell denotation of a PLC type represented as a 'TypeScheme'.
-- @r@ is the resulting type in @a@, e.g. the resulting type in
-- @ByteString -> Size -> Integer@ is @Integer@.
data TypeScheme size a r where
    TypeSchemeBuiltin :: TypedBuiltin size a -> TypeScheme size a a
    TypeSchemeArrow   :: TypeScheme size a q -> TypeScheme size b r -> TypeScheme size (a -> b) r
    TypeSchemeAllType
        :: (KnownSymbol text, KnownNat uniq)
           -- Here we require the user to manually provide the unique of a type variable.
           -- That's nothing but silly, but I do not see what else we can do with the current design.
           -- Once the 'BuiltinPipe' thing gets implemented, we'll be able to bind 'uniq' inside
           -- the continuation and also put there the @KnownNat uniq@ constraint
           -- (i.e. use universal quantification for uniques) and that should work alright.
        => Proxy '(text, uniq)
           -- We use a funny trick here: instead of binding
           --
           -- > TypedBuiltin size (OpaqueTerm text uniq)
           --
           -- directly we introduce an additional and "redundant" type variable. The reason why we
           -- do that is because this way we can also bind such a variable later when constructing
           -- the 'TypeScheme' of a polymorphic builtin, so that for the user this looks exactly
           -- like a single bound type variable instead of this weird @OpaqueTerm text uniq@ thing.
           --
           -- And note that in most cases we do not need to bind anything at the type level and can
           -- use the variable bound at the term level directly, because it's of the type that
           -- 'TypeSchemeBuiltin' expects. Type-level binding is only needed when you want to apply
           -- a type constructor to the variable, like in
           --
           -- > reverse : all a. list a -> list a
        -> (forall qt. qt ~ OpaqueTerm text uniq => TypedBuiltin size qt -> TypeScheme size a r)
        -> TypeScheme size a r
    TypeSchemeAllSize :: (size -> TypeScheme size a r) -> TypeScheme size a r

    -- The @r@ is rather ad hoc and needed only for tests.
    -- We could use type families to compute it instead of storing as an index.
    -- That's a TODO perhaps.

-- | A 'BuiltinName' with an associated 'TypeScheme'.
data TypedBuiltinName a r = TypedBuiltinName BuiltinName (forall size. TypeScheme size a r)
-- I attempted to unify various typed things, but sometimes type variables must be universally
-- quantified, sometimes they must be existentially quatified. And those are distinct type variables.

-- | Convert a 'TypedBuiltinSized' to its untyped counterpart.
eraseTypedBuiltinSized :: TypedBuiltinSized a -> BuiltinSized
eraseTypedBuiltinSized TypedBuiltinSizedInt  = BuiltinSizedInt
eraseTypedBuiltinSized TypedBuiltinSizedBS   = BuiltinSizedBS
eraseTypedBuiltinSized TypedBuiltinSizedSize = BuiltinSizedSize

{- Note [DynamicBuiltinNameMeaning]
We represent the meaning of a 'DynamicBuiltinName' as a 'TypeScheme' and a Haskell denotation.
We need both while evaluting a 'DynamicBuiltinName', because 'TypeScheme' is required for
well-typedness to avoid using 'unsafeCoerce' and similar junk, while the denotation is what
actually computes. We do not need denotations for type checking, nor strongly typed 'TypeScheme'
is required, however analogously to static built-ins, we compute the types of dynamic built-ins from
their 'TypeScheme's. This way we only define a 'TypeScheme', which we anyway need, and then compute
the corresponding 'Type' from it. And we can't go the other way around -- from untyped to typed --
of course. Therefore a typed thing has to go before the corresponding untyped thing and in the
final pipeline one has to supply a 'DynamicBuiltinNameMeaning' for each of the 'DynamicBuiltinName's.
-}

-- | The meaning of a dynamic built-in name consists of its 'Type' represented as a 'TypeScheme'
-- and its Haskell denotation.
data DynamicBuiltinNameMeaning =
    forall a r. DynamicBuiltinNameMeaning (forall size. TypeScheme size a r) a
-- See the [DynamicBuiltinNameMeaning] note.

-- | The definition of a dynamic built-in consists of its name and meaning.
data DynamicBuiltinNameDefinition =
    DynamicBuiltinNameDefinition DynamicBuiltinName DynamicBuiltinNameMeaning

-- | Mapping from 'DynamicBuiltinName's to their 'DynamicBuiltinNameMeaning's.
newtype DynamicBuiltinNameMeanings = DynamicBuiltinNameMeanings
    { unDynamicBuiltinNameMeanings :: Map DynamicBuiltinName DynamicBuiltinNameMeaning
    } deriving (Semigroup, Monoid)

type Evaluator f m = DynamicBuiltinNameMeanings -> f TyName Name () -> m EvaluationResultDef

newtype EvaluateT t m a = EvaluateT
    { unEvaluateT :: ReaderT (Evaluator Term m) (t m) a
    } deriving
        ( Functor, Applicative, Monad, Alternative, MonadPlus
        , MonadReader (Evaluator Term m)
        , MonadError e
        )

runEvaluateT :: Evaluator Term m -> EvaluateT t m a -> t m a
runEvaluateT eval (EvaluateT a) = runReaderT a eval

withEvaluator :: (Evaluator Term m -> t m a) -> EvaluateT t m a
withEvaluator = EvaluateT . ReaderT

thoist :: Monad (t m) => (forall b. t m b -> s m b) -> EvaluateT t m a -> EvaluateT s m a
thoist f (EvaluateT a) = EvaluateT $ Morph.hoist f a

{- Note [Semantics of dynamic built-in types]
We only allow dynamic built-in types that

1. can be represented using static types in PLC. For example Haskell's 'Char' can be represented as
@integer 4@ in PLC. This restriction makes the dynamic built-in types machinery somewhat similar to
type aliases in Haskell (defined via the @type@ keyword). The reason for this restriction is that
storing values of arbitrary types of a host language in the AST of a target language is commonly far
from being trivial, hence we do not support this right now, but we plan to figure out a way to allow
such extensions to the AST
2. are of kind @*@. Dynamic built-in types that are not of kind @*@ can be encoded via recursive
instances. For example:

    instance KnownDynamicBuiltinType dyn => KnownDynamicBuiltinType [dyn] where
        ...

This is due to the fact that we use Haskell classes to assign semantics to dynamic built-in types and
since it's anyway impossible to assign a meaning to an open PLC type, because you'd have to somehow
interpret free variables, we're only interested in closed PLC types and those can be handled by
recursive instances as shown above.

Since type classes are globally coherent by design, we also have global coherence for dynamic built-in
types for free. Any dynamic built-in type means the same thing regardless of the blockchain it's
added to. It may prove to be restrictive, but it's a good property to start with, because less things
can silently stab you in the back.

An @KnownDynamicBuiltinType dyn@ instance provides

1. a way to encode @dyn@ as a PLC type ('getTypeEncoding')
2. a function that encodes values of type @dyn@ as PLC terms ('makeDynamicBuiltin')
3. a function that decodes PLC terms back to Haskell values ('readDynamicBuiltin')

The last two are ought to constitute an isomorphism (modulo 'Maybe').
-}

{- Note [Converting PLC values to Haskell values]
The first thought that comes to mind when you asked to convert a PLC value to the corresponding Haskell
value is "just match on the AST". This works nicely for simple things like 'Char's which we encode as
@integer@s, see the @KnownDynamicBuiltinType Char@ instance below.

But how to convert something more complicated like lists? A PLC list gets passed as argument to
a built-in after it gets evaluated to WHNF. We can't just match on the AST here, because after
the initial lambda it can be anything there: function applications, other built-ins, recursive data,
anything. "Well, just normalize it" -- not so fast: for one, we did not have a term normalization
procedure at the moment this note was written, for two, it's not something that can be easily done,
because you have to carefully handle uniques (we generate new terms during evaluation) and perform type
substitutions, because types must be preserved.

Besides, matching on the AST becomes really complicated: you have to ensure that a term does have
an expected semantics by looking at the term's syntax. Huge pattern matches followed by multiple
checks that variables have equal names in right places and have distinct names otherwise. Making a
mistake is absolutely trivial here. Of course, one could just omit checks and hope it'll work alright,
but eventually it'll break and debugging won't be fun at all.

So instead of dealing with syntax of terms, we deal with their semantics. Namely, we evaluate terms
using some evaluator (normally, the CEK machine). For the temporary lack of ability to put values of
arbitrary Haskell types into the Plutus Core AST, we convert PLC values to Haskell values and "emit"
the latter via a combination of 'unsafePerformIO' and 'IORef'. For example, we fold a PLC list with
a dynamic built-in name (called `emit`) that calls 'unsafePerformIO' over a Haskell function that
appends an element to the list stored in an 'IORef':

    plcListToHaskellList list =
        evaluateCek anEnvironment (foldList {dyn} {unit} (\(r : unit) -> emit) unitval list)

After evaluation finishes, we read a Haskell list from the 'IORef'
(which requires another 'unsafePerformIO') and return it.
-}

{- Note [Evaluators]
A dynamic built-in name can be applied to something that contains uninstantiated variables. There are
several possible ways to handle that:

1. each evaluator is required to perform substitutions to instantiate all variables in arguments to
built-ins. The drawback is that this can be inefficient in cases when there are many applications of
built-ins and arguments are of non-primitive types. Besides, substitution is tricky and is trivial to
screw up
2. we can break encapsulation and pass environments to the built-ins application machinery, so that it
knows how to instantiate variables. This would work for the strict CEK machine, but the lazy
CEK machine also has a heap and there can be other evaluators that have their internal state that
can't just be thrown away and it's impossible for the built-ins application machinery to handle states
of all possible evaluators beforehand
3. or we can just require to pass the current evaluator with its encapsulated state to functions that
evaluate built-in applications. The type of evaluators is this then:

    type Evaluator f = DynamicBuiltinNameMeanings -> f TyName Name () -> EvaluationResult

so @Evaluator Term@ receives a map with meanings of dynamic built-in names which extends the map the
evaluator already has (this is needed, because we add new dynamic built-in names during conversion of
PLC values to Haskell values, see Note [Converting PLC values to Haskell values]), a 'Term' to evaluate
and returns an 'EvaluationResult' (we may want to later add handling of errors here). Thus, whenever
we want to resume evaluation during computation of a dynamic built-in application, we just call the
received evaluator

(3) seems best, so it's what is implemented.
-}

-- | The monad in which we convert PLC terms to Haskell values.
-- Conversion can fail with
--
-- 1. 'EvaluationFailure' if at some point constants stop fitting into specified sizes.
-- 2. A textual error if a PLC term can't be converted to a Haskell value of a specified type.
newtype ReflectT m a = ReflectT
    { unReflectT :: ExceptT Text (InnerT EvaluationResult m) a
    } deriving
        ( Functor, Applicative, Monad
        , MonadError Text
        )

-- GHC does not want to derive this for some reason.
instance MonadTrans ReflectT where
    lift = ReflectT . lift . lift

-- Uses the 'Alternative' instance of 'EvaluationResult'.
instance Monad m => Alternative (ReflectT m) where
    empty = ReflectT . lift $ yield empty
    ReflectT (ExceptT (InnerT m)) <|> ReflectT (ExceptT (InnerT n)) =
        ReflectT . ExceptT . InnerT $ (<|>) <$> m <*> n

runReflectT :: ReflectT m a -> m (EvaluationResult (Either Text a))
runReflectT = unInnerT . runExceptT . unReflectT

makeReflectT :: m (EvaluationResult (Either Text a)) -> ReflectT m a
makeReflectT = ReflectT . ExceptT . InnerT

makeRightReflectT :: Monad m => m (EvaluationResult a) -> ReflectT m a
makeRightReflectT = ReflectT . lift . InnerT

-- See Note [Semantics of dynamic built-in types].
-- See Note [Converting PLC values to Haskell values].
-- Types and terms are supposed to be closed, hence no 'Quote'.
-- | Haskell types known to exist on the PLC side.
class KnownDynamicBuiltinType dyn where
    -- | The type representing @dyn@ used on the PLC side.
    toTypeEncoding :: proxy dyn -> Type TyName ()

    -- | Convert a Haskell value to the corresponding PLC value.
    -- 'Nothing' represents a conversion failure.
    makeDynamicBuiltin :: dyn -> Maybe (Term TyName Name ())

    -- See Note [Evaluators].
    -- | Convert a PLC value to the corresponding Haskell value.
    readDynamicBuiltin :: Monad m => Evaluator Term m -> Term TyName Name () -> ReflectT m dyn

readDynamicBuiltinM
    :: (Monad m, KnownDynamicBuiltinType a)
    => Term TyName Name () -> EvaluateT ReflectT m a
readDynamicBuiltinM term = withEvaluator $ \eval -> readDynamicBuiltin eval term

-- | The denotation of a term whose type is a bound variable.
-- I.e. the denotation of such a term is the term itself.
-- This is because we have parametricity in Haskell, so we can't inspect a value whose
-- type is a bound variable, so we never need to convert such a term from Plutus Core to Haskell
-- and back and instead can keep it intact.
newtype OpaqueTerm (text :: Symbol) (unique :: Nat) = OpaqueTerm
    { unOpaqueTerm :: Term TyName Name ()
    }

instance Pretty BuiltinSized where
    pretty BuiltinSizedInt  = "integer"
    pretty BuiltinSizedBS   = "bytestring"
    pretty BuiltinSizedSize = "size"

instance Pretty (TypedBuiltinSized a) where
    pretty = pretty . eraseTypedBuiltinSized

instance Pretty size => Pretty (SizeEntry size) where
    pretty (SizeValue size) = pretty size
    pretty (SizeBound size) = pretty size

instance Pretty size => Pretty (TypedBuiltin size a) where
    pretty (TypedBuiltinSized se tbs) = parens $ pretty tbs <+> pretty se
    -- TODO: do we want this entire thing to be 'PrettyBy' rather than 'Pretty'?
    -- This is just used in errors, so we probably do not care much.
    pretty dyn@TypedBuiltinDyn        = prettyPlcDef $ toTypeEncoding dyn

instance (size ~ Size, PrettyDynamic a) => Pretty (TypedBuiltinValue size a) where
    pretty (TypedBuiltinValue (TypedBuiltinSized se _) x) = pretty se <+> "!" <+> prettyDynamic x
    pretty (TypedBuiltinValue TypedBuiltinDyn          x) = prettyDynamic x

-- Encode '()' from Haskell as @all r. r -> r@ from PLC.
-- This is a very special instance, because it's used to define functions that are needed for
-- other instances, so we keep it here.
instance KnownDynamicBuiltinType () where
    toTypeEncoding _ = unit

    -- We need this matching, because otherwise Haskell expressions are thrown away rather than being
    -- evaluated and we use 'unsafePerformIO' in multiple places, so we want to compute the '()' just
    -- for side effects that the evaluation may cause.
    makeDynamicBuiltin () = pure unitval

    readDynamicBuiltin eval term = do
        let int1 = TyApp () (TyBuiltin () TyInteger) (TyInt () 4)
            asInt1 = Constant () . BuiltinInt () 1
        res <- makeRightReflectT . eval mempty . Apply () (TyInst () term int1) $ asInt1 1
        case res of
            Constant () (BuiltinInt () 1 1) -> pure ()
            _                               -> throwError "Not a builtin ()"

instance (KnownSymbol text, KnownNat uniq) =>
        KnownDynamicBuiltinType (OpaqueTerm text uniq) where
    toTypeEncoding _ =
        TyVar () . TyName $
            Name ()
                (Text.pack $ symbolVal @text Proxy)
                (Unique . fromIntegral $ natVal @uniq Proxy)

    makeDynamicBuiltin = pure . unOpaqueTerm

    readDynamicBuiltin eval term = lift . fmap OpaqueTerm <$> eval mempty term<|MERGE_RESOLUTION|>--- conflicted
+++ resolved
@@ -2,20 +2,13 @@
 -- See the @plutus/language-plutus-core/docs/Constant application.md@
 -- article for how this emerged.
 
-<<<<<<< HEAD
-{-# LANGUAGE GADTs             #-}
-{-# LANGUAGE OverloadedStrings #-}
-{-# LANGUAGE RankNTypes        #-}
-=======
 {-# LANGUAGE DataKinds                 #-}
 {-# LANGUAGE ExistentialQuantification #-}
 {-# LANGUAGE GADTs                     #-}
 {-# LANGUAGE KindSignatures            #-}
-{-# LANGUAGE LambdaCase                #-}
 {-# LANGUAGE OverloadedStrings         #-}
 {-# LANGUAGE RankNTypes                #-}
 {-# LANGUAGE TypeApplications          #-}
->>>>>>> 7997c5b2
 
 module Language.PlutusCore.Constant.Typed
     ( BuiltinSized (..)
@@ -31,17 +24,16 @@
     , DynamicBuiltinNameMeanings (..)
     , Evaluator
     , EvaluateT (..)
-    , ReflectT
+    , ReflectT (..)
     , KnownDynamicBuiltinType (..)
-<<<<<<< HEAD
+    , OpaqueTerm (..)
     , thoist
-=======
-    , OpaqueTerm (..)
->>>>>>> 7997c5b2
     , eraseTypedBuiltinSized
     , runEvaluateT
     , withEvaluator
     , runReflectT
+    , mapReflectT
+    , mapDeepReflectT
     , makeReflectT
     , makeRightReflectT
     , readDynamicBuiltinM
@@ -56,8 +48,8 @@
 import           Language.PlutusCore.Type
 import           PlutusPrelude
 
-import Control.Monad.Morph as Morph
 import           Control.Monad.Except
+import           Control.Monad.Morph                         as Morph
 import           Control.Monad.Reader
 import           Control.Monad.Trans.Inner
 import qualified Data.ByteString.Lazy.Char8                  as BSL
@@ -361,6 +353,18 @@
 runReflectT :: ReflectT m a -> m (EvaluationResult (Either Text a))
 runReflectT = unInnerT . runExceptT . unReflectT
 
+mapReflectT
+    :: (ExceptT Text (InnerT EvaluationResult m) a -> ExceptT Text (InnerT EvaluationResult n) b)
+    -> ReflectT m a
+    -> ReflectT n b
+mapReflectT f (ReflectT a) = ReflectT (f a)
+
+mapDeepReflectT
+    :: (m (EvaluationResult (Either Text a)) -> n (EvaluationResult (Either Text b)))
+    -> ReflectT m a
+    -> ReflectT n b
+mapDeepReflectT = mapReflectT . mapExceptT . mapInnerT
+
 makeReflectT :: m (EvaluationResult (Either Text a)) -> ReflectT m a
 makeReflectT = ReflectT . ExceptT . InnerT
 
@@ -448,4 +452,4 @@
 
     makeDynamicBuiltin = pure . unOpaqueTerm
 
-    readDynamicBuiltin eval term = lift . fmap OpaqueTerm <$> eval mempty term+    readDynamicBuiltin eval = fmap OpaqueTerm . makeRightReflectT . eval mempty
--- conflicted
+++ resolved
@@ -123,13 +123,8 @@
 eqTypeSt _ (TyInt _ nLeft) (TyInt _ nRight)              = nLeft == nRight
 eqTypeSt _ (TyBuiltin _ bLeft) (TyBuiltin _ bRight)      = bLeft == bRight
 
-<<<<<<< HEAD
 eqTypeSt eqSt (TyIFix _ patLeft argLeft) (TyIFix _ patRight argRight) =
     eqTypeSt eqSt patLeft patRight && eqTypeSt eqSt argLeft argRight
-=======
-eqTypeSt eqSt (TyFix _ tnLeft tyLeft) (TyFix _ tnRight tyRight) =
-    rebindAndEqTy eqSt tyLeft tyRight tnLeft tnRight
->>>>>>> 0bb7b61f
 eqTypeSt eqSt (TyForall _ tnLeft kLeft tyLeft) (TyForall _ tnRight kRight tyRight) =
     let tyEq = rebindAndEqTy eqSt tyLeft tyRight tnLeft tnRight
         in (kLeft == kRight && tyEq)
@@ -179,10 +174,10 @@
     let intermediateSt = over tyMap (M.insert tnRight tnLeft) eqSt
         in kLeft == kRight && eqTermSt intermediateSt tLeft tRight
 
-eqTermSt eqSt (Wrap _ tnLeft tyLeft tLeft) (Wrap _ tnRight tyRight tRight) =
-    let intermediateSt = over tyMap (M.insert tnRight tnLeft) eqSt
-        in eqTypeSt (_tyMap intermediateSt) tyLeft tyRight
-            && eqTermSt intermediateSt tLeft tRight
+eqTermSt eqSt (IWrap _ patLeft argLeft termLeft) (IWrap _ patRight argRight termRight) =
+    eqTypeSt (_tyMap eqSt) patLeft patRight &&
+    eqTypeSt (_tyMap eqSt) argLeft argRight &&
+    eqTermSt eqSt termLeft termRight
 
 eqTermSt eqSt (LamAbs _ nLeft tyLeft tLeft) (LamAbs _ nRight tyRight tRight) =
     let tEq = rebindAndEq eqSt tLeft tRight nLeft nRight

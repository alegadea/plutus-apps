{-# LANGUAGE OverloadedStrings #-}

module Main ( main
            ) where

<<<<<<< HEAD
import qualified Data.ByteString.Lazy as BSL
import           Data.Foldable        (fold)
import           Data.Function        (on)
import qualified Data.Text            as T
import           Data.Text.Encoding   (encodeUtf8)
import           Generators
import           Hedgehog             hiding (Var, annotate)
=======
import qualified Data.ByteString.Lazy                  as BSL
import           Data.Foldable                         (fold)
import           Data.Function                         (on)
import qualified Data.IntMap                           as IM
import qualified Data.Text                             as T
import           Data.Text.Encoding                    (encodeUtf8)
import           Data.Text.Prettyprint.Doc             hiding (annotate)
import           Data.Text.Prettyprint.Doc.Render.Text
import           Hedgehog                              hiding (Size, Var, annotate)
import qualified Hedgehog.Gen                          as Gen
import qualified Hedgehog.Range                        as Range
>>>>>>> 707dc317
import           Language.PlutusCore
import           PlutusPrelude
import           Test.Tasty
import           Test.Tasty.Golden
import           Test.Tasty.Hedgehog
import           Test.Tasty.HUnit

main :: IO ()
main = do
    plcFiles <- findByExtension [".plc"] "test/data"
    rwFiles <- findByExtension [".plc"] "test/scopes"
    typeFiles <- findByExtension [".plc"] "test/types"
    defaultMain (allTests plcFiles rwFiles typeFiles)

compareName :: Name a -> Name a -> Bool
compareName = (==) `on` nameString

compareTyName :: TyName a -> TyName a -> Bool
compareTyName (TyName n) (TyName n') = compareName n n'

compareTerm :: Eq a => Term TyName Name a -> Term TyName Name a -> Bool
compareTerm (Var _ n) (Var _ n')                   = compareName n n'
compareTerm (TyAbs _ n k t) (TyAbs _ n' k' t')     = compareTyName n n' && k == k' && compareTerm t t'
compareTerm (LamAbs _ n ty t) (LamAbs _ n' ty' t') = compareName n n' && compareType ty ty' && compareTerm t t'
<<<<<<< HEAD
compareTerm (Apply _ t t') (Apply _ t'' t''')      = compareTerm t t'' && compareTerm t' t'''
=======
compareTerm (Apply _ t t'') (Apply _ t' t''')      = compareTerm t t' && compareTerm t'' t'''
compareTerm (Fix _ n ty t) (Fix _ n' ty' t')       = compareName n n' && compareType ty ty' && compareTerm t t'
>>>>>>> 707dc317
compareTerm (Constant _ x) (Constant _ y)          = x == y
compareTerm (TyInst _ t ty) (TyInst _ t' ty')      = compareTerm t t' && compareType ty ty'
compareTerm (Unwrap _ t) (Unwrap _ t')             = compareTerm t t'
compareTerm (Wrap _ n ty t) (Wrap _ n' ty' t')     = compareTyName n n' && compareType ty ty' && compareTerm t t'
compareTerm (Error _ ty) (Error _ ty')             = compareType ty ty'
compareTerm _ _                                    = False

compareType :: Eq a => Type TyName a -> Type TyName a -> Bool
compareType (TyVar _ n) (TyVar _ n')                 = compareTyName n n'
compareType (TyFun _ t s) (TyFun _ t' s')            = compareType t t' && compareType s s'
compareType (TyFix _ n t) (TyFix _ n' t')            = compareTyName n n' && compareType t t'
compareType (TyForall _ n k t) (TyForall _ n' k' t') = compareTyName n n' && k == k' && compareType t t'
compareType (TyBuiltin _ x) (TyBuiltin _ y)          = x == y
compareType (TyLam _ n k t) (TyLam _ n' k' t')       = compareTyName n n' && k == k' && compareType t t'
<<<<<<< HEAD
compareType (TyApp _ t t') (TyApp _ t'' t''')        = compareType t t'' && compareType t' t'''
=======
compareType (TyApp _ t ty) (TyApp _ t' ty')          = compareType t t' && compareType ty ty'
>>>>>>> 707dc317
compareType (TyInt _ n) (TyInt _ n')                 = n == n'
compareType _ _                                      = False

compareProgram :: Eq a => Program TyName Name a -> Program TyName Name a -> Bool
compareProgram (Program _ v t) (Program _ v' t') = v == v' && compareTerm t t'

<<<<<<< HEAD
=======
genVersion :: MonadGen m => m (Version AlexPosn)
genVersion = Version emptyPosn <$> int' <*> int' <*> int'
    where int' = Gen.integral_ (Range.linear 0 10)

genTyName :: MonadGen m => m (TyName AlexPosn)
genTyName = TyName <$> genName

-- TODO make this robust against generating identfiers such as "fix"?
genName :: MonadGen m => m (Name AlexPosn)
genName = Name emptyPosn <$> name' <*> int'
    where int' = Unique <$> Gen.int (Range.linear 0 3000)
          name' = BSL.fromStrict <$> Gen.utf8 (Range.linear 1 20) Gen.lower

simpleRecursive :: MonadGen m => [m a] -> [m a] -> m a
simpleRecursive = Gen.recursive Gen.choice

genKind :: MonadGen m => m (Kind AlexPosn)
genKind = simpleRecursive nonRecursive recursive
    where nonRecursive = pure <$> sequence [Type, Size] emptyPosn
          recursive = [KindArrow emptyPosn <$> genKind <*> genKind]

genBuiltinName :: MonadGen m => m BuiltinName
genBuiltinName = Gen.choice $ pure <$>
    [ AddInteger, SubtractInteger, MultiplyInteger, DivideInteger, RemainderInteger
    , LessThanInteger, LessThanEqInteger, GreaterThanInteger, GreaterThanEqInteger
    , EqInteger, ResizeInteger, IntToByteString, Concatenate, TakeByteString
    , DropByteString, ResizeByteString, SHA2, SHA3, VerifySignature
    , EqByteString, TxHash, BlockNum, BlockTime
    ]

genBuiltin :: MonadGen m => m (Constant AlexPosn)
genBuiltin = Gen.choice [BuiltinName emptyPosn <$> genBuiltinName, genInt, genSize, genBS]
    where int' = Gen.integral_ (Range.linear (-10000000) 10000000)
          size' = Gen.integral_ (Range.linear 1 10)
          string' = BSL.fromStrict <$> Gen.utf8 (Range.linear 0 40) Gen.unicode
          genInt = BuiltinInt emptyPosn <$> size' <*> int'
          genSize = BuiltinSize emptyPosn <$> size'
          genBS = BuiltinBS emptyPosn <$> size' <*> string'

genType :: MonadGen m => m (Type TyName AlexPosn)
genType = simpleRecursive nonRecursive recursive
    where varGen = TyVar emptyPosn <$> genTyName
          funGen = TyFun emptyPosn <$> genType <*> genType
          lamGen = TyLam emptyPosn <$> genTyName <*> genKind <*> genType
          forallGen = TyForall emptyPosn <$> genTyName <*> genKind <*> genType
          fixGen = TyFix emptyPosn <$> genTyName <*> genType
          applyGen = TyApp emptyPosn <$> genType <*> genType
          numGen = TyInt emptyPosn <$> Gen.integral (Range.linear 0 256)
          recursive = [funGen, applyGen]
          nonRecursive = [varGen, lamGen, forallGen, fixGen, numGen]

genTerm :: MonadGen m => m (Term TyName Name AlexPosn)
genTerm = simpleRecursive nonRecursive recursive
    where varGen = Var emptyPosn <$> genName
          fixGen = Fix emptyPosn <$> genName <*> genType <*> genTerm
          absGen = TyAbs emptyPosn <$> genTyName <*> genKind <*> genTerm
          instGen = TyInst emptyPosn <$> genTerm <*> genType
          lamGen = LamAbs emptyPosn <$> genName <*> genType <*> genTerm
          applyGen = Apply emptyPosn <$> genTerm <*> genTerm
          unwrapGen = Unwrap emptyPosn <$> genTerm
          wrapGen = Wrap emptyPosn <$> genTyName <*> genType <*> genTerm
          errorGen = Error emptyPosn <$> genType
          recursive = [fixGen, absGen, instGen, lamGen, applyGen, unwrapGen, wrapGen]
          nonRecursive = [varGen, Constant emptyPosn <$> genBuiltin, errorGen]

genProgram :: MonadGen m => m (Program TyName Name AlexPosn)
genProgram = Program emptyPosn <$> genVersion <*> genTerm

emptyPosn :: AlexPosn
emptyPosn = AlexPn 0 0 0

>>>>>>> 707dc317
-- Generate a random 'Program', pretty-print it, and parse the pretty-printed
-- text, hopefully returning the same thing.
propParser :: Property
propParser = property $ do
    prog <- forAll genProgram
    let nullPosn = fmap (pure emptyPosn)
        reprint = BSL.fromStrict . encodeUtf8 . prettyText
        proc = nullPosn <$> parse (reprint prog)
        compared = and (compareProgram (nullPosn prog) <$> proc)
    Hedgehog.assert compared

allTests :: [FilePath] -> [FilePath] -> [FilePath] -> TestTree
allTests plcFiles rwFiles typeFiles = testGroup "all tests"
    [ tests
    , testProperty "parser round-trip" propParser
    , testsGolden plcFiles
    , testsRewrite rwFiles
    , testsType typeFiles
    ]

type TestFunction a = BSL.ByteString -> Either a T.Text

asIO :: Pretty a => TestFunction a -> FilePath -> IO BSL.ByteString
asIO f = fmap (either errorgen (BSL.fromStrict . encodeUtf8) . f) . BSL.readFile

errorgen :: Pretty a => a -> BSL.ByteString
errorgen = BSL.fromStrict . encodeUtf8 . prettyText

withTypes :: BSL.ByteString -> Either Error T.Text
withTypes = collectErrors . fmap (fmap showType . annotateST) . parseScoped

showType :: Pretty a => (TypeState a, Program TyNameWithKind NameWithType a) -> T.Text
<<<<<<< HEAD
showType = uncurry (either prettyText prettyText .* programType 10000)
=======
showType (TypeState _ tys, Program _ _ t) = either printError (T.pack . show) $ runTypeCheckM i $ typeOf t
    where i = maybe 0 fst (IM.lookupMax tys)
>>>>>>> 707dc317

asGolden :: Pretty a => TestFunction a -> TestName -> TestTree
asGolden f file = goldenVsString file (file ++ ".golden") (asIO f file)

testsType :: [FilePath] -> TestTree
testsType = testGroup "golden type synthesis tests" . fmap (asGolden withTypes)

testsGolden :: [FilePath] -> TestTree
testsGolden = testGroup "golden tests" . fmap (asGolden (format defaultCfg))

testsRewrite :: [FilePath] -> TestTree
testsRewrite = testGroup "golden rewrite tests" . fmap (asGolden (format debugCfg))

tests :: TestTree
tests = testCase "example programs" $ fold
<<<<<<< HEAD
    [ format cfg "(program 0.1.0 [(con addInteger) x y])" @?= Right "(program 0.1.0 [ [ (con addInteger) x ] y ])"
    , format cfg "(program 0.1.0 doesn't)" @?= Right "(program 0.1.0 doesn't)"
    , format cfg "{- program " @?= Left (LexErr "Error in nested comment at line 1, column 12")
    ]
    where cfg = defaultCfg
=======
    [ format "(program 0.1.0 [(con addInteger) x y])" @?= Right "(program 0.1.0 [ [ (con addInteger) x ] y ])"
    , format "(program 0.1.0 doesn't)" @?= Right "(program 0.1.0 doesn't)"
    , format "{- program " @?= Left (LexErr "Error in nested comment at line 1, column 12")
    ]
>>>>>>> 707dc317
<|MERGE_RESOLUTION|>--- conflicted
+++ resolved
@@ -3,27 +3,11 @@
 module Main ( main
             ) where
 
-<<<<<<< HEAD
 import qualified Data.ByteString.Lazy as BSL
-import           Data.Foldable        (fold)
-import           Data.Function        (on)
 import qualified Data.Text            as T
 import           Data.Text.Encoding   (encodeUtf8)
 import           Generators
 import           Hedgehog             hiding (Var, annotate)
-=======
-import qualified Data.ByteString.Lazy                  as BSL
-import           Data.Foldable                         (fold)
-import           Data.Function                         (on)
-import qualified Data.IntMap                           as IM
-import qualified Data.Text                             as T
-import           Data.Text.Encoding                    (encodeUtf8)
-import           Data.Text.Prettyprint.Doc             hiding (annotate)
-import           Data.Text.Prettyprint.Doc.Render.Text
-import           Hedgehog                              hiding (Size, Var, annotate)
-import qualified Hedgehog.Gen                          as Gen
-import qualified Hedgehog.Range                        as Range
->>>>>>> 707dc317
 import           Language.PlutusCore
 import           PlutusPrelude
 import           Test.Tasty
@@ -48,12 +32,7 @@
 compareTerm (Var _ n) (Var _ n')                   = compareName n n'
 compareTerm (TyAbs _ n k t) (TyAbs _ n' k' t')     = compareTyName n n' && k == k' && compareTerm t t'
 compareTerm (LamAbs _ n ty t) (LamAbs _ n' ty' t') = compareName n n' && compareType ty ty' && compareTerm t t'
-<<<<<<< HEAD
-compareTerm (Apply _ t t') (Apply _ t'' t''')      = compareTerm t t'' && compareTerm t' t'''
-=======
 compareTerm (Apply _ t t'') (Apply _ t' t''')      = compareTerm t t' && compareTerm t'' t'''
-compareTerm (Fix _ n ty t) (Fix _ n' ty' t')       = compareName n n' && compareType ty ty' && compareTerm t t'
->>>>>>> 707dc317
 compareTerm (Constant _ x) (Constant _ y)          = x == y
 compareTerm (TyInst _ t ty) (TyInst _ t' ty')      = compareTerm t t' && compareType ty ty'
 compareTerm (Unwrap _ t) (Unwrap _ t')             = compareTerm t t'
@@ -68,91 +47,13 @@
 compareType (TyForall _ n k t) (TyForall _ n' k' t') = compareTyName n n' && k == k' && compareType t t'
 compareType (TyBuiltin _ x) (TyBuiltin _ y)          = x == y
 compareType (TyLam _ n k t) (TyLam _ n' k' t')       = compareTyName n n' && k == k' && compareType t t'
-<<<<<<< HEAD
 compareType (TyApp _ t t') (TyApp _ t'' t''')        = compareType t t'' && compareType t' t'''
-=======
-compareType (TyApp _ t ty) (TyApp _ t' ty')          = compareType t t' && compareType ty ty'
->>>>>>> 707dc317
 compareType (TyInt _ n) (TyInt _ n')                 = n == n'
 compareType _ _                                      = False
 
 compareProgram :: Eq a => Program TyName Name a -> Program TyName Name a -> Bool
 compareProgram (Program _ v t) (Program _ v' t') = v == v' && compareTerm t t'
 
-<<<<<<< HEAD
-=======
-genVersion :: MonadGen m => m (Version AlexPosn)
-genVersion = Version emptyPosn <$> int' <*> int' <*> int'
-    where int' = Gen.integral_ (Range.linear 0 10)
-
-genTyName :: MonadGen m => m (TyName AlexPosn)
-genTyName = TyName <$> genName
-
--- TODO make this robust against generating identfiers such as "fix"?
-genName :: MonadGen m => m (Name AlexPosn)
-genName = Name emptyPosn <$> name' <*> int'
-    where int' = Unique <$> Gen.int (Range.linear 0 3000)
-          name' = BSL.fromStrict <$> Gen.utf8 (Range.linear 1 20) Gen.lower
-
-simpleRecursive :: MonadGen m => [m a] -> [m a] -> m a
-simpleRecursive = Gen.recursive Gen.choice
-
-genKind :: MonadGen m => m (Kind AlexPosn)
-genKind = simpleRecursive nonRecursive recursive
-    where nonRecursive = pure <$> sequence [Type, Size] emptyPosn
-          recursive = [KindArrow emptyPosn <$> genKind <*> genKind]
-
-genBuiltinName :: MonadGen m => m BuiltinName
-genBuiltinName = Gen.choice $ pure <$>
-    [ AddInteger, SubtractInteger, MultiplyInteger, DivideInteger, RemainderInteger
-    , LessThanInteger, LessThanEqInteger, GreaterThanInteger, GreaterThanEqInteger
-    , EqInteger, ResizeInteger, IntToByteString, Concatenate, TakeByteString
-    , DropByteString, ResizeByteString, SHA2, SHA3, VerifySignature
-    , EqByteString, TxHash, BlockNum, BlockTime
-    ]
-
-genBuiltin :: MonadGen m => m (Constant AlexPosn)
-genBuiltin = Gen.choice [BuiltinName emptyPosn <$> genBuiltinName, genInt, genSize, genBS]
-    where int' = Gen.integral_ (Range.linear (-10000000) 10000000)
-          size' = Gen.integral_ (Range.linear 1 10)
-          string' = BSL.fromStrict <$> Gen.utf8 (Range.linear 0 40) Gen.unicode
-          genInt = BuiltinInt emptyPosn <$> size' <*> int'
-          genSize = BuiltinSize emptyPosn <$> size'
-          genBS = BuiltinBS emptyPosn <$> size' <*> string'
-
-genType :: MonadGen m => m (Type TyName AlexPosn)
-genType = simpleRecursive nonRecursive recursive
-    where varGen = TyVar emptyPosn <$> genTyName
-          funGen = TyFun emptyPosn <$> genType <*> genType
-          lamGen = TyLam emptyPosn <$> genTyName <*> genKind <*> genType
-          forallGen = TyForall emptyPosn <$> genTyName <*> genKind <*> genType
-          fixGen = TyFix emptyPosn <$> genTyName <*> genType
-          applyGen = TyApp emptyPosn <$> genType <*> genType
-          numGen = TyInt emptyPosn <$> Gen.integral (Range.linear 0 256)
-          recursive = [funGen, applyGen]
-          nonRecursive = [varGen, lamGen, forallGen, fixGen, numGen]
-
-genTerm :: MonadGen m => m (Term TyName Name AlexPosn)
-genTerm = simpleRecursive nonRecursive recursive
-    where varGen = Var emptyPosn <$> genName
-          fixGen = Fix emptyPosn <$> genName <*> genType <*> genTerm
-          absGen = TyAbs emptyPosn <$> genTyName <*> genKind <*> genTerm
-          instGen = TyInst emptyPosn <$> genTerm <*> genType
-          lamGen = LamAbs emptyPosn <$> genName <*> genType <*> genTerm
-          applyGen = Apply emptyPosn <$> genTerm <*> genTerm
-          unwrapGen = Unwrap emptyPosn <$> genTerm
-          wrapGen = Wrap emptyPosn <$> genTyName <*> genType <*> genTerm
-          errorGen = Error emptyPosn <$> genType
-          recursive = [fixGen, absGen, instGen, lamGen, applyGen, unwrapGen, wrapGen]
-          nonRecursive = [varGen, Constant emptyPosn <$> genBuiltin, errorGen]
-
-genProgram :: MonadGen m => m (Program TyName Name AlexPosn)
-genProgram = Program emptyPosn <$> genVersion <*> genTerm
-
-emptyPosn :: AlexPosn
-emptyPosn = AlexPn 0 0 0
-
->>>>>>> 707dc317
 -- Generate a random 'Program', pretty-print it, and parse the pretty-printed
 -- text, hopefully returning the same thing.
 propParser :: Property
@@ -185,12 +86,7 @@
 withTypes = collectErrors . fmap (fmap showType . annotateST) . parseScoped
 
 showType :: Pretty a => (TypeState a, Program TyNameWithKind NameWithType a) -> T.Text
-<<<<<<< HEAD
 showType = uncurry (either prettyText prettyText .* programType 10000)
-=======
-showType (TypeState _ tys, Program _ _ t) = either printError (T.pack . show) $ runTypeCheckM i $ typeOf t
-    where i = maybe 0 fst (IM.lookupMax tys)
->>>>>>> 707dc317
 
 asGolden :: Pretty a => TestFunction a -> TestName -> TestTree
 asGolden f file = goldenVsString file (file ++ ".golden") (asIO f file)
@@ -206,15 +102,8 @@
 
 tests :: TestTree
 tests = testCase "example programs" $ fold
-<<<<<<< HEAD
     [ format cfg "(program 0.1.0 [(con addInteger) x y])" @?= Right "(program 0.1.0 [ [ (con addInteger) x ] y ])"
     , format cfg "(program 0.1.0 doesn't)" @?= Right "(program 0.1.0 doesn't)"
     , format cfg "{- program " @?= Left (LexErr "Error in nested comment at line 1, column 12")
     ]
-    where cfg = defaultCfg
-=======
-    [ format "(program 0.1.0 [(con addInteger) x y])" @?= Right "(program 0.1.0 [ [ (con addInteger) x ] y ])"
-    , format "(program 0.1.0 doesn't)" @?= Right "(program 0.1.0 doesn't)"
-    , format "{- program " @?= Left (LexErr "Error in nested comment at line 1, column 12")
-    ]
->>>>>>> 707dc317
+    where cfg = defaultCfg
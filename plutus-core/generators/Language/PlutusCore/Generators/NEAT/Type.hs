{-|
Description: PLC Syntax, typechecker,semantics property based testing.

This file contains
1. A duplicate of the Plutus Core Abstract Syntax (types and terms)
2. A kind checker and a type checker
3. Reduction semantics for types
-}

{-# LANGUAGE DeriveDataTypeable        #-}
{-# LANGUAGE FlexibleInstances         #-}
{-# LANGUAGE LambdaCase                #-}
{-# LANGUAGE RecordWildCards           #-}
{-# LANGUAGE ScopedTypeVariables       #-}
{-# LANGUAGE TemplateHaskell           #-}
{-# OPTIONS_GHC -fno-warn-orphans #-}
{-# LANGUAGE ExistentialQuantification #-}

module Language.PlutusCore.Generators.NEAT.Type
  ( TypeBuiltinG (..)
  , TypeG (..)
  , ClosedTypeG
  , toClosedType
  , checkClosedTypeG
  , normalizeTypeG
  , GenError (..)
  , ErrorP (..)
  ) where

import           Control.Enumerable
import           Control.Monad.Except
import           Data.Coolean
import qualified Data.Stream                                as Stream
import qualified Data.Text                                  as Text
import           Language.PlutusCore
import           Language.PlutusCore.DeBruijn
import           Language.PlutusCore.Generators.NEAT.Common

-- * Enumerating builtin types

data TypeBuiltinG
  = TyByteStringG
  | TyIntegerG
  | TyStringG
  deriving (Typeable, Eq, Show)

deriveEnumerable ''TypeBuiltinG

-- |Convert generated builtin types to Plutus builtin types.
toTypeBuiltin :: TypeBuiltinG -> Some (TypeIn DefaultUni)
toTypeBuiltin TyByteStringG = Some (TypeIn DefaultUniByteString)
toTypeBuiltin TyIntegerG    = Some (TypeIn DefaultUniInteger)
toTypeBuiltin TyStringG     = Some (TypeIn DefaultUniString)


-- * Enumerating types

-- NOTE: Unusually, the application case is annotated with a kind.
--       The reason is eagerness and efficiency. If we have the kind
--       information at the application site, we can check the two
--       subterms in parallel, while evaluating as little as possible.

data TypeG n
  = TyVarG n
  | TyFunG (TypeG n) (TypeG n)
  | TyIFixG (TypeG n) (Kind ()) (TypeG n)
  | TyForallG (Kind ()) (TypeG (S n))
  | TyBuiltinG TypeBuiltinG
  | TyLamG (TypeG (S n))
  | TyAppG (TypeG n) (TypeG n) (Kind ())
  deriving (Typeable, Eq, Show)

deriveEnumerable ''Kind

deriveEnumerable ''TypeG





-- NOTE: The errors we need to handle in property based testing are
--       when the generator generates garbage or we encounter an
--       actual type error in testing.

data GenError
 =  forall n. Show n => Gen (TypeG n) (Kind ())

data ErrorP ann
<<<<<<< HEAD
 = TypeErrorP (TypeError DefaultUni () ann)
=======
 = TypeErrorP (TypeError (Term TyName Name DefaultUni ()) DefaultUni ann)
>>>>>>> 2819ba2c
 | AgdaErrorP ()
 | GenErrorP GenError
 | FVErrorP FreeVariableError


-- |Convert well-kinded generated types to Plutus types.
--
-- NOTE: Passes an explicit `TyNameState`, instead of using a State monad,
--       as the type of the `TyNameState` changes throughout the computation.
--       Alternatively, this could be written using an indexed State monad.
toType
  :: (Show n, MonadQuote m, MonadError GenError m)
  => TyNameState n      -- ^ Type name environment with fresh name stream
  -> Kind ()            -- ^ Kind of type below
  -> TypeG n            -- ^ Type to convert
  -> m (Type TyName DefaultUni ())
toType ns _ (TyVarG i) =
  return (TyVar () (tynameOf ns i))
toType ns (Type _) (TyFunG ty1 ty2) =
  TyFun () <$> toType ns (Type ()) ty1 <*> toType ns (Type ()) ty2
toType ns (Type _) (TyIFixG ty1 k ty2) =
  TyIFix () <$> toType ns k' ty1 <*> toType ns k ty2
  where
    k' = KindArrow () (KindArrow () k (Type ())) (KindArrow () k (Type ()))
toType ns (Type _) (TyForallG k ty) = do
  ns' <- extendTyNameState ns
  TyForall () (tynameOf ns' FZ) k <$> toType ns' (Type ()) ty
toType _ _ (TyBuiltinG tyBuiltin) =
  return (TyBuiltin () (toTypeBuiltin tyBuiltin))
toType ns (KindArrow _ k1 k2) (TyLamG ty) = do
  ns' <- extendTyNameState ns
  TyLam () (tynameOf ns' FZ) k1 <$> toType ns' k2 ty
toType ns k2 (TyAppG ty1 ty2 k1) =
  TyApp () <$> toType ns k' ty1 <*> toType ns k1 ty2
  where
    k' = KindArrow () k1 k2
toType _ k ty = throwError $ Gen ty k


-- * Enumerating closed types

type ClosedTypeG = TypeG Z


-- |Convert generated closed types to Plutus types.
toClosedType
  :: (MonadQuote m, MonadError GenError m)
  => Stream.Stream Text.Text
  -> Kind ()
  -> ClosedTypeG
  -> m (Type TyName DefaultUni ())
toClosedType strs = toType (emptyTyNameState strs)

-- * Kind checking

-- |Kind check builtin types.
--
-- NOTE: If we make |checkTypeBuiltinG| non-strict in its second argument,
--       lazy-search will only ever return one of the various builtin types.
--       Perhaps this is preferable?
--
checkTypeBuiltinG :: Kind () -> TypeBuiltinG -> Cool
checkTypeBuiltinG (Type _) TyByteStringG = true
checkTypeBuiltinG (Type _) TyIntegerG    = true
checkTypeBuiltinG (Type _) TyStringG     = true
checkTypeBuiltinG _        _             = false


-- |Kind check types.
checkTypeG :: KCS n -> Kind () -> TypeG n -> Cool
checkTypeG kcs k (TyVarG i)
  = varKindOk
  where
    varKindOk = toCool $ k == kindOf kcs i

checkTypeG kcs (Type _) (TyFunG ty1 ty2)
  = ty1KindOk &&& ty2KindOk
  where
    ty1KindOk = checkTypeG kcs (Type ()) ty1
    ty2KindOk = checkTypeG kcs (Type ()) ty2

checkTypeG kcs (Type _) (TyIFixG ty1 k ty2)
  = ty1KindOk &&& ty2KindOk
  where
    ty1Kind   =
      KindArrow () (KindArrow () k (Type ())) (KindArrow () k (Type ()))
    ty1KindOk = checkTypeG kcs ty1Kind ty1
    ty2KindOk = checkTypeG kcs k ty2

checkTypeG kcs (Type _) (TyForallG k body)
  = tyKindOk
  where
    tyKindOk = checkTypeG (extendKCS k kcs) (Type ()) body

checkTypeG _ k (TyBuiltinG tyBuiltin)
  = tyBuiltinKindOk
  where
    tyBuiltinKindOk = checkTypeBuiltinG k tyBuiltin

checkTypeG kcs (KindArrow () k1 k2) (TyLamG body)
  = bodyKindOk
  where
    bodyKindOk = checkTypeG (extendKCS k1 kcs) k2 body

checkTypeG kcs k' (TyAppG ty1 ty2 k)
  = ty1KindOk &&& ty2KindOk
  where
    ty1Kind   = KindArrow () k k'
    ty1KindOk = checkTypeG kcs ty1Kind ty1
    ty2KindOk = checkTypeG kcs k ty2

checkTypeG _ _ _ = false


-- |Kind check closed types.
checkClosedTypeG :: Kind () -> ClosedTypeG -> Cool
checkClosedTypeG = checkTypeG emptyKCS



-- * Kind checking state

newtype KCS n = KCS{ kindOf :: n -> Kind () }

emptyKCS :: KCS Z
emptyKCS = KCS{ kindOf = fromZ }

extendKCS :: forall n. Kind () -> KCS n -> KCS (S n)
extendKCS k KCS{..} = KCS{ kindOf = kindOf' }
  where
    kindOf' :: S n -> Kind ()
    kindOf' FZ     = k
    kindOf' (FS i) = kindOf i


-- * Normalising

-- |Extend renamings.
extendRen :: (n -> m) -> S n -> S m
extendRen _ FZ     = FZ
extendRen r (FS i) = FS (r i)

-- |Simultaneous renaming of variables in generated types.
renameTypeG :: (n -> m) -> TypeG n -> TypeG m
renameTypeG r (TyVarG i)             = TyVarG (r i)
renameTypeG r (TyFunG ty1 ty2)       = TyFunG (renameTypeG r ty1) (renameTypeG r ty2)
renameTypeG r (TyIFixG ty1 k ty2)    = TyIFixG (renameTypeG r ty1) k (renameTypeG r ty2)
renameTypeG r (TyForallG k ty)       = TyForallG k (renameTypeG (extendRen r) ty)
renameTypeG _ (TyBuiltinG tyBuiltin) = TyBuiltinG tyBuiltin
renameTypeG r (TyLamG ty)            = TyLamG (renameTypeG (extendRen r) ty)
renameTypeG r (TyAppG ty1 ty2 k)     = TyAppG (renameTypeG r ty1) (renameTypeG r ty2) k

-- |Extend substitutions.
extendSub :: (n -> TypeG m) -> S n -> TypeG (S m)
extendSub _ FZ     = TyVarG FZ
extendSub s (FS i) = renameTypeG FS (s i)

-- |Simultaneous substitution of variables in generated types.
substTypeG :: (n -> TypeG m) -> TypeG n -> TypeG m
substTypeG s (TyVarG i)             = s i
substTypeG s (TyFunG ty1 ty2)       = TyFunG (substTypeG s ty1) (substTypeG s ty2)
substTypeG s (TyIFixG ty1 k ty2)    = TyIFixG (substTypeG s ty1) k (substTypeG s ty2)
substTypeG s (TyForallG k ty)       = TyForallG k (substTypeG (extendSub s) ty)
substTypeG _ (TyBuiltinG tyBuiltin) = TyBuiltinG tyBuiltin
substTypeG s (TyLamG ty)            = TyLamG (substTypeG (extendSub s) ty)
substTypeG s (TyAppG ty1 ty2 k)     = TyAppG (substTypeG s ty1) (substTypeG s ty2) k

-- |Reduce a generated type by a single step, or fail.
stepTypeG :: TypeG n -> Maybe (TypeG n)
stepTypeG (TyVarG _)                  = empty
stepTypeG (TyFunG ty1 ty2)            = (TyFunG <$> stepTypeG ty1 <*> pure ty2)
                                    <|> (TyFunG <$> pure ty1 <*> stepTypeG ty2)
stepTypeG (TyIFixG ty1 k ty2)         = (TyIFixG <$> stepTypeG ty1 <*> pure k <*> pure ty2)
                                    <|> (TyIFixG <$> pure ty1 <*> pure k <*> stepTypeG ty2)
stepTypeG (TyForallG k ty)            = TyForallG <$> pure k <*> stepTypeG ty
stepTypeG (TyBuiltinG _)              = empty
stepTypeG (TyLamG ty)                 = TyLamG <$> stepTypeG ty
stepTypeG (TyAppG (TyLamG ty1) ty2 _) = pure (substTypeG (\case FZ -> ty2; FS i -> TyVarG i) ty1)
stepTypeG (TyAppG ty1 ty2 k)          = (TyAppG <$> stepTypeG ty1 <*> pure ty2 <*> pure k)
                                    <|> (TyAppG <$> pure ty1 <*> stepTypeG ty2 <*> pure k)

-- |Normalise a generated type.
normalizeTypeG :: TypeG n -> TypeG n
normalizeTypeG ty = maybe ty normalizeTypeG (stepTypeG ty)<|MERGE_RESOLUTION|>--- conflicted
+++ resolved
@@ -86,11 +86,7 @@
  =  forall n. Show n => Gen (TypeG n) (Kind ())
 
 data ErrorP ann
-<<<<<<< HEAD
- = TypeErrorP (TypeError DefaultUni () ann)
-=======
- = TypeErrorP (TypeError (Term TyName Name DefaultUni ()) DefaultUni ann)
->>>>>>> 2819ba2c
+ = TypeErrorP (TypeError (Term TyName Name DefaultUni () ()) DefaultUni ann)
  | AgdaErrorP ()
  | GenErrorP GenError
  | FVErrorP FreeVariableError
